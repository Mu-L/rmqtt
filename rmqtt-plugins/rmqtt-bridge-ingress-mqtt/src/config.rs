--- conflicted
+++ resolved
@@ -11,13 +11,8 @@
 use ntex_mqtt::QoS;
 
 use rmqtt::{
-<<<<<<< HEAD
     anyhow,
-    base64::{engine::general_purpose, Engine as _},
-=======
-    anyhow::{self, anyhow},
     base64::prelude::{Engine, BASE64_STANDARD},
->>>>>>> 33b8947a
     ntex_mqtt::types::{Protocol, MQTT_LEVEL_31, MQTT_LEVEL_311, MQTT_LEVEL_5},
     serde_json::{self, Map, Value},
 };
