--- conflicted
+++ resolved
@@ -1,214 +1,204 @@
-##--------------------------------------------------------------------
-## General
-##--------------------------------------------------------------------
-
-##--------------------------------------------------------------------
-## Task
-##--------------------------------------------------------------------
-#Concurrent task count for global task executor.
-task.exec_workers = 2000
-#Queue capacity for global task executor.
-task.exec_queue_max = 300_000
-#Concurrent task count for global local task executor, per worker thread.
-task.local_exec_workers = 50
-#Queue capacity for global local task executor, per worker thread.
-task.local_exec_queue_max = 10_000
-#The rate at which messages are dequeued from the 'LocalTaskExecQueue' message queue, per worker thread.
-#default value: "u32::MAX,1s"
-task.local_exec_rate_limit = "1000,1s"
-
-
-##--------------------------------------------------------------------
-## Node
-##--------------------------------------------------------------------
-#Node id
-node.id = 1
-
-#Busy status check switch.
-#default value: true
-node.busy.check_enable = true
-#Busy status update interval.
-#default value: 2s
-node.busy.update_interval = "2s"
-#The threshold for the 1-minute average system load used to determine system busyness.
-#Value range: 0.0-100.0, default value: 80.0
-node.busy.loadavg = 80.0
-#The threshold for average CPU load used to determine system busyness.
-#Value range: 0.0-100.0, default value: 90.0
-node.busy.cpuloadavg = 90.0
-#The threshold for determining high-concurrency connection handshakes in progress.
-node.busy.handshaking = 0
-
-##--------------------------------------------------------------------
-## RPC
-##--------------------------------------------------------------------
-rpc.server_addr = "0.0.0.0:5363"
-rpc.server_workers = 4
-#Maximum number of messages sent in batch
-rpc.batch_size = 128
-#Client concurrent request limit
-rpc.client_concurrency_limit = 128
-#Connect and send to server timeout
-rpc.client_timeout = "5s"
-
-
-##--------------------------------------------------------------------
-## Log
-##--------------------------------------------------------------------
-# Value: off | file | console | both
-log.to = "console"
-# Value: trace, debug, info, warn, error
-log.level = "info"
-log.dir = "/var/log/rmqtt"
-log.file = "rmqtt.log"
-
-
-##--------------------------------------------------------------------
-## Plugins
-##--------------------------------------------------------------------
-#Plug in configuration file directory
-plugins.dir = "rmqtt-plugins/"
-#Plug in started by default, when the mqtt server is started
-plugins.default_startups = [
-<<<<<<< HEAD
-    #    "rmqtt-retainer"
-    #    "rmqtt-auth-http",
-    #    "rmqtt-web-hook",
-    #    "rmqtt-cluster-broadcast",
-    #    "rmqtt-cluster-raft",
-    #    "rmqtt-time-injector",
-    #    "rmqtt-http-api"
-=======
-    #"rmqtt-retainer",
-    #"rmqtt-auth-http",
-    #"rmqtt-cluster-broadcast",
-    #"rmqtt-cluster-raft",
-    #"rmqtt-http-api",
-    #"rmqtt-sys-topic",
-    "rmqtt-web-hook",
->>>>>>> 45cf7e4e
-]
-
-
-##--------------------------------------------------------------------
-## MQTT
-##--------------------------------------------------------------------
-
-
-##--------------------------------------------------------------------
-## Listeners
-##--------------------------------------------------------------------
-
-##--------------------------------------------------------------------
-## MQTT/TCP - External TCP Listener for MQTT Protocol
-listener.tcp.external.addr = "0.0.0.0:1883"
-#Number of worker threads
-listener.tcp.external.workers = 8
-#The maximum number of concurrent connections allowed by the listener.
-listener.tcp.external.max_connections = 1024000
-#Maximum concurrent handshake limit, Default: 500
-listener.tcp.external.max_handshaking_limit = 500
-#Handshake timeout.
-listener.tcp.external.handshake_timeout = "30s"
-#Maximum allowed mqtt message length. 0 means unlimited, default: 1m
-listener.tcp.external.max_packet_size = "1m"
-#The maximum length of the TCP connection queue.
-#It indicates the maximum number of TCP connection queues that are being handshaked three times in the system
-listener.tcp.external.backlog = 1024
-#Whether anonymous login is allowed. Default: true
-listener.tcp.external.allow_anonymous = true
-#A value of zero indicates disabling the keep-alive feature, where the server
-#doesn't need to disconnect due to client inactivity, default: true
-listener.tcp.external.allow_zero_keepalive = true
-#Minimum allowable keepalive value for mqtt connection,
-#less than this value will reject the connection(MQTT V3),
-#less than this value will set keepalive to this value in CONNACK (MQTT V5),
-#default: 0, unit: seconds
-listener.tcp.external.min_keepalive = 0
-#Maximum allowable keepalive value for mqtt connection,
-#greater than this value will reject the connection(MQTT V3),
-#greater than this value will set keepalive to this value in CONNACK (MQTT V5),
-#default value: 65535, unit: seconds
-listener.tcp.external.max_keepalive = 65535
-# > 0.5, Keepalive * backoff * 2
-listener.tcp.external.keepalive_backoff = 0.75
-#Flight window size. The flight window is used to store the unanswered QoS 1 and QoS 2 messages
-listener.tcp.external.max_inflight = 16
-#Maximum length of message queue
-listener.tcp.external.max_mqueue_len = 1000
-#The rate at which messages are ejected from the message queue,
-#default value: "u32::max_value(),1s"
-listener.tcp.external.mqueue_rate_limit = "1000,1s"
-#Maximum length of client ID allowed, Default: 65535
-listener.tcp.external.max_clientid_len = 65535
-#The maximum QoS level that clients are allowed to publish. default value: 2
-listener.tcp.external.max_qos_allowed = 2
-#The maximum level at which clients are allowed to subscribe to topics.
-#0 means unlimited. default value: 0
-listener.tcp.external.max_topic_levels = 0
-#Whether support retain message, true/false, default value: true
-listener.tcp.external.retain_available = true
-#Session timeout, default value: 2 hours
-listener.tcp.external.session_expiry_interval = "2h"
-#QoS 1/2 message retry interval, 0 means no resend
-listener.tcp.external.message_retry_interval = "20s"
-#Message expiration time, 0 means no expiration
-listener.tcp.external.message_expiry_interval = "5m"
-#The maximum number of topics that a single client is allowed to subscribe to
-#0 means unlimited, default value: 0
-listener.tcp.external.max_subscriptions = 0
-#Shared subscription switch, default value: true
-listener.tcp.external.shared_subscription = true
-#topic alias maximum, default value: 0, topic aliases not enabled. (MQTT 5.0)
-listener.tcp.external.max_topic_aliases = 32
-
-##--------------------------------------------------------------------
-## Internal TCP Listener for MQTT Protocol
-listener.tcp.internal.enable = true
-listener.tcp.internal.addr = "0.0.0.0:11883"
-listener.tcp.internal.workers = 4
-listener.tcp.internal.max_connections = 102400
-listener.tcp.internal.max_handshaking_limit = 500
-listener.tcp.internal.handshake_timeout = "30s"
-listener.tcp.internal.max_packet_size = "1M"
-listener.tcp.internal.backlog = 512
-listener.tcp.internal.allow_anonymous = true
-listener.tcp.internal.allow_zero_keepalive = true
-listener.tcp.internal.min_keepalive = 0
-listener.tcp.internal.max_keepalive = 65535
-listener.tcp.internal.keepalive_backoff = 0.75
-listener.tcp.internal.max_inflight = 16
-listener.tcp.internal.max_mqueue_len = 1000
-listener.tcp.internal.mqueue_rate_limit = "1000,1s"
-listener.tcp.internal.max_clientid_len = 65535
-listener.tcp.internal.max_qos_allowed = 2
-listener.tcp.internal.max_topic_levels = 0
-listener.tcp.internal.retain_available = true
-listener.tcp.internal.session_expiry_interval = "2h"
-listener.tcp.internal.message_retry_interval = "30s"
-listener.tcp.internal.message_expiry_interval = "5m"
-listener.tcp.internal.max_subscriptions = 0
-listener.tcp.internal.shared_subscription = true
-listener.tcp.internal.max_topic_aliases = 0
-
-##--------------------------------------------------------------------
-## MQTT/TLS - External TLS Listener for MQTT Protocol
-listener.tls.external.addr = "0.0.0.0:8883"
-#listener.tls.external.cross_certificate = true
-#listener.tls.external.cert = "./rmqtt-bin/rmqtt.fullchain.pem"
-listener.tls.external.cross_certificate = false
-listener.tls.external.cert = "./rmqtt-bin/rmqtt.pem"
-listener.tls.external.key = "./rmqtt-bin/rmqtt.key"
-
-##--------------------------------------------------------------------
-## MQTT/WebSocket - External WebSocket Listener for MQTT Protocol
-listener.ws.external.addr = "0.0.0.0:8080"
-
-##--------------------------------------------------------------------
-## MQTT/TLS-WebSocket - External TLS-WebSocket Listener for MQTT Protocol
-listener.wss.external.addr = "0.0.0.0:8443"
-#listener.wss.external.cross_certificate = true
-#listener.wss.external.cert = "./rmqtt-bin/rmqtt.fullchain.pem"
-listener.wss.external.cross_certificate = false
-listener.wss.external.cert = "./rmqtt-bin/rmqtt.pem"
-listener.wss.external.key = "./rmqtt-bin/rmqtt.key"
+##--------------------------------------------------------------------
+## General
+##--------------------------------------------------------------------
+
+##--------------------------------------------------------------------
+## Task
+##--------------------------------------------------------------------
+#Concurrent task count for global task executor.
+task.exec_workers = 2000
+#Queue capacity for global task executor.
+task.exec_queue_max = 300_000
+#Concurrent task count for global local task executor, per worker thread.
+task.local_exec_workers = 50
+#Queue capacity for global local task executor, per worker thread.
+task.local_exec_queue_max = 10_000
+#The rate at which messages are dequeued from the 'LocalTaskExecQueue' message queue, per worker thread.
+#default value: "u32::MAX,1s"
+task.local_exec_rate_limit = "1000,1s"
+
+
+##--------------------------------------------------------------------
+## Node
+##--------------------------------------------------------------------
+#Node id
+node.id = 1
+
+#Busy status check switch.
+#default value: true
+node.busy.check_enable = true
+#Busy status update interval.
+#default value: 2s
+node.busy.update_interval = "2s"
+#The threshold for the 1-minute average system load used to determine system busyness.
+#Value range: 0.0-100.0, default value: 80.0
+node.busy.loadavg = 80.0
+#The threshold for average CPU load used to determine system busyness.
+#Value range: 0.0-100.0, default value: 90.0
+node.busy.cpuloadavg = 90.0
+#The threshold for determining high-concurrency connection handshakes in progress.
+node.busy.handshaking = 0
+
+##--------------------------------------------------------------------
+## RPC
+##--------------------------------------------------------------------
+rpc.server_addr = "0.0.0.0:5363"
+rpc.server_workers = 4
+#Maximum number of messages sent in batch
+rpc.batch_size = 128
+#Client concurrent request limit
+rpc.client_concurrency_limit = 128
+#Connect and send to server timeout
+rpc.client_timeout = "5s"
+
+
+##--------------------------------------------------------------------
+## Log
+##--------------------------------------------------------------------
+# Value: off | file | console | both
+log.to = "console"
+# Value: trace, debug, info, warn, error
+log.level = "info"
+log.dir = "/var/log/rmqtt"
+log.file = "rmqtt.log"
+
+
+##--------------------------------------------------------------------
+## Plugins
+##--------------------------------------------------------------------
+#Plug in configuration file directory
+plugins.dir = "rmqtt-plugins/"
+#Plug in started by default, when the mqtt server is started
+plugins.default_startups = [
+    #"rmqtt-retainer",
+    #"rmqtt-auth-http",
+    #"rmqtt-web-hook",
+    #"rmqtt-cluster-broadcast",
+    #"rmqtt-cluster-raft",
+    #"rmqtt-sys-topic",
+    #"rmqtt-http-api",
+    "rmqtt-time-injector"
+]
+
+##--------------------------------------------------------------------
+## MQTT
+##--------------------------------------------------------------------
+
+
+##--------------------------------------------------------------------
+## Listeners
+##--------------------------------------------------------------------
+
+##--------------------------------------------------------------------
+## MQTT/TCP - External TCP Listener for MQTT Protocol
+listener.tcp.external.addr = "0.0.0.0:1883"
+#Number of worker threads
+listener.tcp.external.workers = 8
+#The maximum number of concurrent connections allowed by the listener.
+listener.tcp.external.max_connections = 1024000
+#Maximum concurrent handshake limit, Default: 500
+listener.tcp.external.max_handshaking_limit = 500
+#Handshake timeout.
+listener.tcp.external.handshake_timeout = "30s"
+#Maximum allowed mqtt message length. 0 means unlimited, default: 1m
+listener.tcp.external.max_packet_size = "1m"
+#The maximum length of the TCP connection queue.
+#It indicates the maximum number of TCP connection queues that are being handshaked three times in the system
+listener.tcp.external.backlog = 1024
+#Whether anonymous login is allowed. Default: true
+listener.tcp.external.allow_anonymous = true
+#A value of zero indicates disabling the keep-alive feature, where the server
+#doesn't need to disconnect due to client inactivity, default: true
+listener.tcp.external.allow_zero_keepalive = true
+#Minimum allowable keepalive value for mqtt connection,
+#less than this value will reject the connection(MQTT V3),
+#less than this value will set keepalive to this value in CONNACK (MQTT V5),
+#default: 0, unit: seconds
+listener.tcp.external.min_keepalive = 0
+#Maximum allowable keepalive value for mqtt connection,
+#greater than this value will reject the connection(MQTT V3),
+#greater than this value will set keepalive to this value in CONNACK (MQTT V5),
+#default value: 65535, unit: seconds
+listener.tcp.external.max_keepalive = 65535
+# > 0.5, Keepalive * backoff * 2
+listener.tcp.external.keepalive_backoff = 0.75
+#Flight window size. The flight window is used to store the unanswered QoS 1 and QoS 2 messages
+listener.tcp.external.max_inflight = 16
+#Maximum length of message queue
+listener.tcp.external.max_mqueue_len = 1000
+#The rate at which messages are ejected from the message queue,
+#default value: "u32::max_value(),1s"
+listener.tcp.external.mqueue_rate_limit = "1000,1s"
+#Maximum length of client ID allowed, Default: 65535
+listener.tcp.external.max_clientid_len = 65535
+#The maximum QoS level that clients are allowed to publish. default value: 2
+listener.tcp.external.max_qos_allowed = 2
+#The maximum level at which clients are allowed to subscribe to topics.
+#0 means unlimited. default value: 0
+listener.tcp.external.max_topic_levels = 0
+#Whether support retain message, true/false, default value: true
+listener.tcp.external.retain_available = true
+#Session timeout, default value: 2 hours
+listener.tcp.external.session_expiry_interval = "2h"
+#QoS 1/2 message retry interval, 0 means no resend
+listener.tcp.external.message_retry_interval = "20s"
+#Message expiration time, 0 means no expiration
+listener.tcp.external.message_expiry_interval = "5m"
+#The maximum number of topics that a single client is allowed to subscribe to
+#0 means unlimited, default value: 0
+listener.tcp.external.max_subscriptions = 0
+#Shared subscription switch, default value: true
+listener.tcp.external.shared_subscription = true
+#topic alias maximum, default value: 0, topic aliases not enabled. (MQTT 5.0)
+listener.tcp.external.max_topic_aliases = 32
+
+##--------------------------------------------------------------------
+## Internal TCP Listener for MQTT Protocol
+listener.tcp.internal.enable = true
+listener.tcp.internal.addr = "0.0.0.0:11883"
+listener.tcp.internal.workers = 4
+listener.tcp.internal.max_connections = 102400
+listener.tcp.internal.max_handshaking_limit = 500
+listener.tcp.internal.handshake_timeout = "30s"
+listener.tcp.internal.max_packet_size = "1M"
+listener.tcp.internal.backlog = 512
+listener.tcp.internal.allow_anonymous = true
+listener.tcp.internal.allow_zero_keepalive = true
+listener.tcp.internal.min_keepalive = 0
+listener.tcp.internal.max_keepalive = 65535
+listener.tcp.internal.keepalive_backoff = 0.75
+listener.tcp.internal.max_inflight = 16
+listener.tcp.internal.max_mqueue_len = 1000
+listener.tcp.internal.mqueue_rate_limit = "1000,1s"
+listener.tcp.internal.max_clientid_len = 65535
+listener.tcp.internal.max_qos_allowed = 2
+listener.tcp.internal.max_topic_levels = 0
+listener.tcp.internal.retain_available = true
+listener.tcp.internal.session_expiry_interval = "2h"
+listener.tcp.internal.message_retry_interval = "30s"
+listener.tcp.internal.message_expiry_interval = "5m"
+listener.tcp.internal.max_subscriptions = 0
+listener.tcp.internal.shared_subscription = true
+listener.tcp.internal.max_topic_aliases = 0
+
+##--------------------------------------------------------------------
+## MQTT/TLS - External TLS Listener for MQTT Protocol
+listener.tls.external.addr = "0.0.0.0:8883"
+#listener.tls.external.cross_certificate = true
+#listener.tls.external.cert = "./rmqtt-bin/rmqtt.fullchain.pem"
+listener.tls.external.cross_certificate = false
+listener.tls.external.cert = "./rmqtt-bin/rmqtt.pem"
+listener.tls.external.key = "./rmqtt-bin/rmqtt.key"
+
+##--------------------------------------------------------------------
+## MQTT/WebSocket - External WebSocket Listener for MQTT Protocol
+listener.ws.external.addr = "0.0.0.0:8080"
+
+##--------------------------------------------------------------------
+## MQTT/TLS-WebSocket - External TLS-WebSocket Listener for MQTT Protocol
+listener.wss.external.addr = "0.0.0.0:8443"
+#listener.wss.external.cross_certificate = true
+#listener.wss.external.cert = "./rmqtt-bin/rmqtt.fullchain.pem"
+listener.wss.external.cross_certificate = false
+listener.wss.external.cert = "./rmqtt-bin/rmqtt.pem"
+listener.wss.external.key = "./rmqtt-bin/rmqtt.key"