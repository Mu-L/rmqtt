--- conflicted
+++ resolved
@@ -41,11 +41,8 @@
 rmqtt-counter = "0.1"
 rmqtt-http-api = "0.1"
 rmqtt-retainer = "0.1"
-<<<<<<< HEAD
 rmqtt-time-injector = "0.1"
-=======
 rmqtt-sys-topic = "0.1"
->>>>>>> 45cf7e4e
 #rmqtt-plugin-template = "0.1"
 
 [package.metadata.plugins]
@@ -57,11 +54,8 @@
 rmqtt-cluster-broadcast = { immutable = true }
 rmqtt-cluster-raft = { immutable = true }
 rmqtt-retainer = { }
-<<<<<<< HEAD
 rmqtt-time-injector = { }
-=======
 rmqtt-sys-topic = { }
->>>>>>> 45cf7e4e
 #rmqtt-plugin-template = { }
 
 [build-dependencies]
